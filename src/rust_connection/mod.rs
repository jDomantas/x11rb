//! A pure-rust implementation of a connection to an X11 server.

use std::convert::{TryFrom, TryInto};
use std::io::IoSlice;
use std::sync::{Condvar, Mutex, MutexGuard, TryLockError};

use crate::connection::{
    compute_length_field, Connection, DiscardMode, ReplyOrError, RequestConnection, RequestKind,
    SequenceNumber,
};
use crate::cookie::{Cookie, CookieWithFds, VoidCookie};
pub use crate::errors::{ConnectError, ConnectionError, ParseError};
use crate::extension_manager::ExtensionManager;
use crate::protocol::bigreq::{ConnectionExt as _, EnableReply};
use crate::protocol::xproto::{Setup, SetupRequest, GET_INPUT_FOCUS_REQUEST};
use crate::utils::RawFdContainer;
use crate::x11_utils::{ExtensionInformation, Serialize};

mod fd_read_write;
mod id_allocator;
mod inner;
mod parse_display;
mod stream;
mod xauth;

pub use fd_read_write::{BufReadFD, BufWriteFD, ReadFD, ReadFDWrapper, WriteFD, WriteFDWrapper};
use inner::PollReply;

type Buffer = <RustConnection as RequestConnection>::Buf;
pub type ReplyOrIdError = crate::errors::ReplyOrIdError<Buffer>;
pub type ReplyError = crate::errors::ReplyError<Buffer>;
pub type EventAndSeqNumber = crate::connection::EventAndSeqNumber<Buffer>;
pub type RawEventAndSeqNumber = crate::connection::RawEventAndSeqNumber<Buffer>;
pub type BufWithFds = crate::connection::BufWithFds<Buffer>;

#[derive(Debug)]
enum MaxRequestBytes {
    Unknown,
    Requested(Option<SequenceNumber>),
    Known(usize),
}

type MutexGuardInner<'a> = MutexGuard<'a, inner::ConnectionInner>;

#[derive(Debug, Copy, Clone, PartialEq, Eq)]
pub(crate) enum ReplyFDKind {
    NoReply,
    ReplyWithoutFDs,
    ReplyWithFDs,
}

/// A connection to an X11 server implemented in pure rust
#[derive(Debug)]
pub struct RustConnection<
    R: ReadFD = BufReadFD<stream::Stream>,
    W: WriteFD = BufWriteFD<stream::Stream>,
> {
    inner: Mutex<inner::ConnectionInner>,
    read: Mutex<R>,
    write: Mutex<W>,
    reader_condition: Condvar,
    id_allocator: Mutex<id_allocator::IDAllocator>,
    setup: Setup,
    extension_manager: Mutex<ExtensionManager>,
    maximum_request_bytes: Mutex<MaxRequestBytes>,
}

impl RustConnection<BufReadFD<stream::Stream>, BufWriteFD<stream::Stream>> {
    /// Establish a new connection.
    ///
    /// If no `dpy_name` is provided, the value from `$DISPLAY` is used.
    pub fn connect(dpy_name: Option<&str>) -> Result<(Self, usize), ConnectError> {
        // Parse display information
        let parsed_display =
            parse_display::parse_display(dpy_name).ok_or(ConnectError::DisplayParsingError)?;

        // Establish connection
        let protocol = parsed_display.protocol.as_ref().map(|s| &**s);
        let stream =
            stream::Stream::connect(&*parsed_display.host, protocol, parsed_display.display)?;
        let screen = parsed_display.screen.into();

        let (family, address) = stream.peer_addr()?;
        let (auth_name, auth_data) = xauth::get_auth(family, &address, parsed_display.display)
            // Ignore all errors while determining auth; instead we just try without auth info.
            .unwrap_or(None)
            .unwrap_or_else(|| (Vec::new(), Vec::new()));

        let write = BufWriteFD::new(stream.try_clone()?);
        let read = BufReadFD::new(stream);
        Ok((
            Self::connect_to_stream_with_auth_info(read, write, screen, auth_name, auth_data)?,
            screen,
        ))
    }
}

impl<R: ReadFD, W: WriteFD> RustConnection<R, W> {
    /// Establish a new connection to the given streams.
    ///
    /// `read` is used for reading data from the X11 server and `write` is used for writing.
    /// `screen` is the number of the screen that should be used. This function checks that a
    /// screen with that number exists.
    pub fn connect_to_stream(read: R, write: W, screen: usize) -> Result<Self, ConnectError> {
        Self::connect_to_stream_with_auth_info(read, write, screen, Vec::new(), Vec::new())
    }

    /// Establish a new connection to the given streams.
    ///
    /// `read` is used for reading data from the X11 server and `write` is used for writing.
    /// `screen` is the number of the screen that should be used. This function checks that a
    /// screen with that number exists.
    ///
    /// The parameters `auth_name` and `auth_data` are used for the members
    /// `authorization_protocol_name` and `authorization_protocol_data` of the `SetupRequest` that
    /// is sent to the X11 server.
    pub fn connect_to_stream_with_auth_info(
        mut read: R,
        mut write: W,
        screen: usize,
        auth_name: Vec<u8>,
        auth_data: Vec<u8>,
    ) -> Result<Self, ConnectError> {
        write_setup(&mut write, auth_name, auth_data)?;
        let setup = read_setup(&mut read)?;

        // Check that we got a valid screen number
        if screen >= setup.roots.len() {
            return Err(ConnectError::InvalidScreen);
        }

        // Success! Set up our state
        Self::for_connected_stream(read, write, setup)
    }

    /// Establish a new connection for an already connected stream.
    ///
    /// `read` is used for reading data from the X11 server and `write` is used for writing.
    /// It is assumed that `setup` was just received from the server. Thus, the first reply to a
    /// request that is sent will have sequence number one.
    pub fn for_connected_stream(read: R, write: W, setup: Setup) -> Result<Self, ConnectError> {
        Self::for_inner(read, write, inner::ConnectionInner::new(), setup)
    }

    fn for_inner(
        read: R,
        write: W,
        inner: inner::ConnectionInner,
        setup: Setup,
    ) -> Result<Self, ConnectError> {
        let allocator =
            id_allocator::IDAllocator::new(setup.resource_id_base, setup.resource_id_mask)?;
        Ok(RustConnection {
            inner: Mutex::new(inner),
            read: Mutex::new(read),
            write: Mutex::new(write),
            reader_condition: Condvar::new(),
            id_allocator: Mutex::new(allocator),
            setup,
            extension_manager: Default::default(),
            maximum_request_bytes: Mutex::new(MaxRequestBytes::Unknown),
        })
    }

    /// Internal function for actually sending a request.
    ///
    /// This function "does the actual work" for `send_request_with_reply()` and
    /// `send_request_without_reply()`.
    fn send_request(
        &self,
        bufs: &[IoSlice<'_>],
        fds: Vec<RawFdContainer>,
        kind: ReplyFDKind,
    ) -> Result<SequenceNumber, ConnectionError> {
        let mut storage = Default::default();
        let bufs = compute_length_field(self, bufs, &mut storage)?;

        let mut write = self.write.lock().unwrap();
        let mut inner = self.inner.lock().unwrap();
        loop {
            match inner.send_request(kind) {
                Some(seqno) => {
                    // Now actually send the buffers
                    // FIXME: We must always be able to read when we write
                    write_all_vectored(&mut *write, bufs, fds)?;
                    return Ok(seqno);
                }
                None => self.send_sync(&mut *inner, &mut *write)?,
            }
        }
    }

    /// Send a synchronisation packet to the X11 server.
    ///
    /// This function sends a `GetInputFocus` request to the X11 server and arranges for its reply
    /// to be ignored. This ensures that a reply is expected (`ConnectionInner.next_reply_expected`
    /// increases).
    fn send_sync(
        &self,
        inner: &mut inner::ConnectionInner,
        write: &mut W,
    ) -> Result<(), std::io::Error> {
        let length = 1u16.to_ne_bytes();
        let request = [
            GET_INPUT_FOCUS_REQUEST,
            0, /* pad */
            length[0],
            length[1],
        ];

        let seqno = inner
            .send_request(ReplyFDKind::ReplyWithoutFDs)
            .expect("Sending a HasResponse request should not be blocked by syncs");
        inner.discard_reply(seqno, DiscardMode::DiscardReplyAndError);
        write_all_vectored(write, &[IoSlice::new(&request)], Vec::new())?;

        Ok(())
    }

    /// Read a packet from the connection.
    ///
    /// This function waits for an X11 packet to be received. It drops the mutex protecting the
    /// inner data while waiting for a packet so that other threads can make progress. For this
    /// reason, you need to pass in a `MutexGuard` to be dropped. This function locks the mutex
    /// again and returns a new `MutexGuard`.
    fn read_packet_and_enqueue<'a>(
        &'a self,
        mut inner: MutexGuardInner<'a>,
    ) -> Result<MutexGuardInner<'a>, std::io::Error> {
        // 0.1. Try to lock the `read` mutex.
        match self.read.try_lock() {
            Err(TryLockError::WouldBlock) => {
                // 1.1. Someone else is reading (other thread is at 2.2);
                // wait for it. `Condvar::wait` will unlock `inner`, so
                // the other thread can relock `inner` at 2.3 (and to allow
                // other threads to arrive 0.1).
                //
                // When `wait` finishes, other thread has enqueued a packet,
                // so the purpose of this function has been fulfilled. `wait`
                // will relock `inner` when it returns.
                Ok(self.reader_condition.wait(inner).unwrap())
            }
            Err(TryLockError::Poisoned(e)) => panic!("{}", e),
            Ok(mut lock) => {
                // 2.1. Drop inner so other threads can use it while
                // `read_packet` is blocking.
                drop(inner);

                // 2.2. Block the thread until a packet is received.
                let (packet, fds) = read_packet(&mut *lock)?;

                // 2.3. Relock `inner` to enqueue the packet.
                inner = self.inner.lock().unwrap();

                // 2.4. Once `inner` has been relocked, drop the
                // lock on `read`. While inner is locked, other
                // threads cannot arrive 0.1 anyways.
                //
                // `read` cannot unlocked before `inner` is relocked
                // because it could let another thread wait on 2.2
                // for a reply that has been read but not enqueued yet.
                drop(lock);

                // 2.5. Actually enqueue the read packet.
                inner.enqueue_packet(packet, fds);

                // 2.6. Notify threads that a packet has been enqueued,
                // so other threads waiting on 1.1 can return.
                self.reader_condition.notify_all();

                // 2.7. Return the locked `inner` to the caller.
                Ok(inner)
            }
        }
    }

    fn prefetch_maximum_request_bytes_impl(&self, max_bytes: &mut MutexGuard<'_, MaxRequestBytes>) {
        if let MaxRequestBytes::Unknown = **max_bytes {
            let request = self
                .bigreq_enable()
                .map(|cookie| cookie.into_sequence_number())
                .ok();
            **max_bytes = MaxRequestBytes::Requested(request);
        }
    }
}

impl<R: ReadFD, W: WriteFD> RequestConnection for RustConnection<R, W> {
    type Buf = Vec<u8>;

    fn send_request_with_reply<Reply>(
        &self,
        bufs: &[IoSlice<'_>],
        fds: Vec<RawFdContainer>,
    ) -> Result<Cookie<'_, Self, Reply>, ConnectionError>
    where
        Reply: for<'a> TryFrom<&'a [u8], Error = ParseError>,
    {
        Ok(Cookie::new(
            self,
            self.send_request(bufs, fds, ReplyFDKind::ReplyWithoutFDs)?,
        ))
    }

    fn send_request_with_reply_with_fds<Reply>(
        &self,
        bufs: &[IoSlice<'_>],
        fds: Vec<RawFdContainer>,
    ) -> Result<CookieWithFds<'_, Self, Reply>, ConnectionError>
    where
        Reply: for<'a> TryFrom<(&'a [u8], Vec<RawFdContainer>), Error = ParseError>,
    {
        Ok(CookieWithFds::new(
            self,
            self.send_request(bufs, fds, ReplyFDKind::ReplyWithFDs)?,
        ))
    }

    fn send_request_without_reply(
        &self,
        bufs: &[IoSlice<'_>],
        fds: Vec<RawFdContainer>,
    ) -> Result<VoidCookie<'_, Self>, ConnectionError> {
        Ok(VoidCookie::new(
            self,
            self.send_request(bufs, fds, ReplyFDKind::NoReply)?,
        ))
    }

    fn discard_reply(&self, sequence: SequenceNumber, _kind: RequestKind, mode: DiscardMode) {
        self.inner.lock().unwrap().discard_reply(sequence, mode);
    }

    fn prefetch_extension_information(
        &self,
        extension_name: &'static str,
    ) -> Result<(), ConnectionError> {
        self.extension_manager
            .lock()
            .unwrap()
            .prefetch_extension_information(self, extension_name)
    }

    fn extension_information(
        &self,
        extension_name: &'static str,
    ) -> Result<Option<ExtensionInformation>, ConnectionError> {
        self.extension_manager
            .lock()
            .unwrap()
            .extension_information(self, extension_name)
    }

    fn wait_for_reply_or_raw_error(
        &self,
        sequence: SequenceNumber,
    ) -> Result<ReplyOrError<Vec<u8>>, ConnectionError> {
<<<<<<< HEAD
        match self.wait_for_reply_with_fds_raw(sequence)? {
            ReplyOrError::Reply((reply, _fds)) => Ok(ReplyOrError::Reply(reply)),
            ReplyOrError::Error(e) => Ok(ReplyOrError::Error(e)),
=======
        let mut write = self.write.lock().unwrap();
        let mut inner = self.inner.lock().unwrap();
        write.flush()?; // Ensure the request is sent
        drop(write);
        loop {
            if let Some(reply) = inner.poll_for_reply_or_error(sequence) {
                if reply[0] == 0 {
                    return Ok(ReplyOrError::Error(reply));
                } else {
                    return Ok(ReplyOrError::Reply(reply));
                }
            }
            inner = self.read_packet_and_enqueue(inner)?;
>>>>>>> 1d1a8dc3
        }
    }

    fn wait_for_reply(&self, sequence: SequenceNumber) -> Result<Option<Vec<u8>>, ConnectionError> {
        let mut write = self.write.lock().unwrap();
        let mut inner = self.inner.lock().unwrap();
        write.flush()?; // Ensure the request is sent
        drop(write);
        loop {
            match inner.poll_for_reply(sequence) {
                PollReply::TryAgain => {}
                PollReply::NoReply => return Ok(None),
                PollReply::Reply(buffer) => return Ok(Some(buffer)),
            }
            inner = self.read_packet_and_enqueue(inner)?;
        }
    }

    fn check_for_raw_error(
        &self,
        sequence: SequenceNumber,
    ) -> Result<Option<Buffer>, ConnectionError> {
        let mut write = self.write.lock().unwrap();
        let mut inner = self.inner.lock().unwrap();
        if inner.prepare_check_for_reply_or_error(sequence) {
            self.send_sync(&mut *inner, &mut *write)?;
            assert!(!inner.prepare_check_for_reply_or_error(sequence));
        }
        write.flush()?; // Ensure the request is sent
        drop(write);
        loop {
            match inner.poll_check_for_reply_or_error(sequence) {
                PollReply::TryAgain => {}
                PollReply::NoReply => return Ok(None),
                PollReply::Reply(buffer) => return Ok(Some(buffer)),
            }
            inner = self.read_packet_and_enqueue(inner)?;
        }
    }

    fn wait_for_reply_with_fds_raw(
        &self,
        sequence: SequenceNumber,
    ) -> Result<ReplyOrError<BufWithFds, Buffer>, ConnectionError> {
        let mut write = self.write.lock().unwrap();
        let mut inner = self.inner.lock().unwrap();
        write.flush()?; // Ensure the request is sent
        drop(write);
        loop {
            if let Some(reply) = inner.poll_for_reply_or_error(sequence) {
                if reply.0[0] == 0 {
                    let error = GenericError::new(reply.0)?;
                    return Ok(ReplyOrError::Error(error));
                } else {
                    return Ok(ReplyOrError::Reply(reply));
                }
            }
            inner = self.read_packet_and_enqueue(inner)?;
        }
    }

    fn maximum_request_bytes(&self) -> usize {
        let mut max_bytes = self.maximum_request_bytes.lock().unwrap();
        self.prefetch_maximum_request_bytes_impl(&mut max_bytes);
        use MaxRequestBytes::*;
        match *max_bytes {
            Unknown => unreachable!("We just prefetched this"),
            Requested(seqno) => {
                let length = seqno
                    // If prefetching the request succeeded, get a cookie
                    .and_then(|seqno| {
                        Cookie::<_, EnableReply>::new(self, seqno)
                            // and then get the reply to the request
                            .reply()
                            .map(|reply| reply.maximum_request_length)
                            .ok()
                    })
                    // If anything failed (sending the request, getting the reply), use Setup
                    .unwrap_or_else(|| self.setup.maximum_request_length.into())
                    // Turn the u32 into usize, using the max value in case of overflow
                    .try_into()
                    .unwrap_or(usize::max_value());
                let length = length * 4;
                *max_bytes = Known(length);
                length
            }
            Known(length) => length,
        }
    }

    fn prefetch_maximum_request_bytes(&self) {
        let mut max_bytes = self.maximum_request_bytes.lock().unwrap();
        self.prefetch_maximum_request_bytes_impl(&mut max_bytes);
    }

    fn parse_error<E>(&self, error: E) -> Result<crate::protocol::Error<E>, ParseError>
    where
        E: std::fmt::Debug + AsRef<[u8]>,
    {
        let ext_mgr = self.extension_manager.lock().unwrap();
        crate::protocol::Error::parse(error, &*ext_mgr)
    }

    fn parse_event<E>(&self, event: E) -> Result<crate::protocol::Event<E>, ParseError>
    where
        E: std::fmt::Debug + AsRef<[u8]>,
    {
        let ext_mgr = self.extension_manager.lock().unwrap();
        crate::protocol::Event::parse(event, &*ext_mgr)
    }
}

impl<R: ReadFD, W: WriteFD> Connection for RustConnection<R, W> {
    fn wait_for_raw_event_with_sequence(&self) -> Result<RawEventAndSeqNumber, ConnectionError> {
        let mut inner = self.inner.lock().unwrap();
        loop {
            if let Some(event) = inner.poll_for_event_with_sequence() {
                return Ok(event);
            }
            inner = self.read_packet_and_enqueue(inner)?;
        }
    }

    fn poll_for_raw_event_with_sequence(
        &self,
    ) -> Result<Option<RawEventAndSeqNumber>, ConnectionError> {
        Ok(self.inner.lock().unwrap().poll_for_event_with_sequence())
    }

    fn flush(&self) -> Result<(), ConnectionError> {
        self.write.lock().unwrap().flush()?;
        Ok(())
    }

    fn setup(&self) -> &Setup {
        &self.setup
    }

    fn generate_id(&self) -> Result<u32, ReplyOrIdError> {
        self.id_allocator.lock().unwrap().generate_id(self)
    }
}

// Read a single X11 packet from the connection.
//
// This function only supports errors, events, and replies. Namely, this cannot be used to receive
// the initial setup reply from the X11 server.
fn read_packet(read: &mut impl ReadFD) -> Result<(Vec<u8>, Vec<RawFdContainer>), std::io::Error> {
    let mut fds = Vec::new();
    let mut buffer = vec![0; 32];
    read.read_exact(&mut buffer, &mut fds)?;

    use crate::protocol::xproto::GE_GENERIC_EVENT;
    const REPLY: u8 = 1;
    const SENT_GE_GENERIC_EVENT: u8 = GE_GENERIC_EVENT | 0x80;
    let extra_length = match buffer[0] {
        REPLY | GE_GENERIC_EVENT | SENT_GE_GENERIC_EVENT => {
            4 * u32::from_ne_bytes([buffer[4], buffer[5], buffer[6], buffer[7]])
        }
        _ => 0,
    } as usize;
    // Use `Vec::reserve_exact` because this will be the final
    // length of the vector.
    buffer.reserve_exact(extra_length);
    buffer.resize(32 + extra_length, 0);
    read.read_exact(&mut buffer[32..], &mut fds)?;

    Ok((buffer, fds))
}

#[cfg(target_endian = "little")]
fn byte_order() -> u8 {
    0x6c
}

#[cfg(target_endian = "big")]
fn byte_order() -> u8 {
    0x42
}

/// Send a `SetupRequest` to the X11 server.
fn write_setup(
    write: &mut impl WriteFD,
    auth_name: Vec<u8>,
    auth_data: Vec<u8>,
) -> Result<(), std::io::Error> {
    let request = SetupRequest {
        byte_order: byte_order(),
        protocol_major_version: 11,
        protocol_minor_version: 0,
        authorization_protocol_name: auth_name,
        authorization_protocol_data: auth_data,
    };
    write.write_all(&request.serialize(), Vec::new())?;
    write.flush()?;
    Ok(())
}

/// Read a `Setup` from the X11 server.
///
/// If the server sends a `SetupFailed` or `SetupAuthenticate` packet, these will be returned
/// as errors.
fn read_setup(read: &mut impl ReadFD) -> Result<Setup, ConnectError> {
    let mut fds = Vec::new();
    let mut setup = vec![0; 8];
    read.read_exact(&mut setup, &mut fds)?;
    let extra_length = usize::from(u16::from_ne_bytes([setup[6], setup[7]])) * 4;
    // Use `Vec::reserve_exact` because this will be the final
    // length of the vector.
    setup.reserve_exact(extra_length);
    setup.resize(8 + extra_length, 0);
    read.read_exact(&mut setup[8..], &mut fds)?;
    if !fds.is_empty() {
        return Err(std::io::Error::new(
            std::io::ErrorKind::Other,
            "unexpectedly received FDs in connection setup",
        )
        .into());
    }
    match setup[0] {
        // 0 is SetupFailed
        0 => Err(ConnectError::SetupFailed((&setup[..]).try_into()?)),
        // Success
        1 => Ok((&setup[..]).try_into()?),
        // 2 is SetupAuthenticate
        2 => Err(ConnectError::SetupAuthenticate((&setup[..]).try_into()?)),
        // Uhm... no other cases are defined
        _ => Err(ParseError::ParseError.into()),
    }
}

/// Write a set of buffers on a Writer.
///
/// This is basically `Write::write_all_vectored`, but on stable and for `WriteFD`.
fn write_all_vectored(
    write: &mut impl WriteFD,
    bufs: &[IoSlice<'_>],
    mut fds: Vec<RawFdContainer>,
) -> Result<(), std::io::Error> {
    let mut bufs = bufs;
    while !bufs.is_empty() {
        let mut count = write.write_vectored(bufs, &mut fds)?;
        if count == 0 {
            return Err(std::io::Error::new(
                std::io::ErrorKind::WriteZero,
                "failed to write anything",
            ));
        }
        while count > 0 {
            if count >= bufs[0].len() {
                count -= bufs[0].len();
            } else {
                let remaining = &bufs[0][count..];
                write.write_all(remaining, fds)?;
                fds = Vec::new();
                count = 0;
            }
            bufs = &bufs[1..];

            // Skip empty slices
            while bufs.first().map(|s| s.len()) == Some(0) {
                bufs = &bufs[1..];
            }
        }
    }
    if !fds.is_empty() {
        write.write_all(&[], fds)?;
    }
    Ok(())
}

#[cfg(test)]
mod test {
    use std::io::{IoSlice, Read, Result, Write};

    use super::{read_setup, write_all_vectored, ReadFD, WriteFD};
    use crate::errors::ConnectError;
    use crate::protocol::xproto::{ImageOrder, Setup, SetupAuthenticate, SetupFailed};
    use crate::utils::RawFdContainer;
    use crate::x11_utils::Serialize;

    struct WriteFDSlice<'a>(&'a mut [u8]);

    impl WriteFD for WriteFDSlice<'_> {
        fn write(&mut self, buf: &[u8], fds: &mut Vec<RawFdContainer>) -> Result<usize> {
            assert!(fds.is_empty());
            self.0.write(buf)
        }

        fn flush(&mut self) -> Result<()> {
            Ok(())
        }
    }

    struct ReadFDSlice<'a>(&'a [u8]);

    impl ReadFD for ReadFDSlice<'_> {
        fn read(&mut self, buf: &mut [u8], _fd_storage: &mut Vec<RawFdContainer>) -> Result<usize> {
            self.0.read(buf)
        }
    }

    fn partial_write_test(request: &[u8], expected_err: &str) {
        let mut written = [0x21; 2];
        let mut output = &mut written[..];
        let request = [IoSlice::new(&request), IoSlice::new(&request)];
        let mut writer = WriteFDSlice(&mut output);
        let error = write_all_vectored(&mut writer, &request, Vec::new()).unwrap_err();
        assert_eq!(expected_err, error.to_string());
    }

    #[test]
    fn partial_write_larger_slice() {
        // This tries to write 4+4 bytes into a buffer of size 2
        partial_write_test(&[0; 4], "failed to write whole buffer");
    }

    #[test]
    fn partial_write_slice_border() {
        // This tries to write 2+2 bytes into a buffer of size 2
        partial_write_test(&[0; 2], "failed to write anything");
    }

    #[test]
    fn full_write_trailing_empty() {
        let mut written = [0; 4];
        let mut output = &mut written[..];
        let (request1, request2) = ([0; 4], [0; 0]);
        let request = [IoSlice::new(&request1), IoSlice::new(&request2)];
        let mut writer = WriteFDSlice(&mut output);
        write_all_vectored(&mut writer, &request, Vec::new()).unwrap();
    }

    #[test]
    fn read_setup_success() {
        let mut setup = Setup {
            status: 1,
            protocol_major_version: 11,
            protocol_minor_version: 0,
            length: 0,
            release_number: 0,
            resource_id_base: 0,
            resource_id_mask: 0,
            motion_buffer_size: 0,
            maximum_request_length: 0,
            image_byte_order: ImageOrder::LSBFirst,
            bitmap_format_bit_order: ImageOrder::LSBFirst,
            bitmap_format_scanline_unit: 0,
            bitmap_format_scanline_pad: 0,
            min_keycode: 0,
            max_keycode: 0,
            vendor: vec![],
            pixmap_formats: vec![],
            roots: vec![],
        };
        setup.length = ((setup.serialize().len() - 8) / 4) as _;
        let setup_bytes = setup.serialize();

        let mut reader = ReadFDSlice(&setup_bytes[..]);
        let read = read_setup(&mut reader);
        assert_eq!(setup, read.unwrap());
    }

    #[test]
    fn read_setup_failed() {
        let mut setup = SetupFailed {
            status: 0,
            protocol_major_version: 11,
            protocol_minor_version: 0,
            length: 0,
            reason: b"whatever".to_vec(),
        };
        setup.length = ((setup.serialize().len() - 8) / 4) as _;
        let setup_bytes = setup.serialize();

        let mut reader = ReadFDSlice(&setup_bytes[..]);
        match read_setup(&mut reader) {
            Err(ConnectError::SetupFailed(read)) => assert_eq!(setup, read),
            value => panic!("Unexpected value {:?}", value),
        }
    }

    #[test]
    fn read_setup_authenticate() {
        let setup = SetupAuthenticate {
            status: 2,
            reason: b"12345678".to_vec(),
        };
        let setup_bytes = setup.serialize();

        let mut reader = ReadFDSlice(&setup_bytes[..]);
        match read_setup(&mut reader) {
            Err(ConnectError::SetupAuthenticate(read)) => assert_eq!(setup, read),
            value => panic!("Unexpected value {:?}", value),
        }
    }
}<|MERGE_RESOLUTION|>--- conflicted
+++ resolved
@@ -355,25 +355,9 @@
         &self,
         sequence: SequenceNumber,
     ) -> Result<ReplyOrError<Vec<u8>>, ConnectionError> {
-<<<<<<< HEAD
         match self.wait_for_reply_with_fds_raw(sequence)? {
             ReplyOrError::Reply((reply, _fds)) => Ok(ReplyOrError::Reply(reply)),
             ReplyOrError::Error(e) => Ok(ReplyOrError::Error(e)),
-=======
-        let mut write = self.write.lock().unwrap();
-        let mut inner = self.inner.lock().unwrap();
-        write.flush()?; // Ensure the request is sent
-        drop(write);
-        loop {
-            if let Some(reply) = inner.poll_for_reply_or_error(sequence) {
-                if reply[0] == 0 {
-                    return Ok(ReplyOrError::Error(reply));
-                } else {
-                    return Ok(ReplyOrError::Reply(reply));
-                }
-            }
-            inner = self.read_packet_and_enqueue(inner)?;
->>>>>>> 1d1a8dc3
         }
     }
 
@@ -425,8 +409,7 @@
         loop {
             if let Some(reply) = inner.poll_for_reply_or_error(sequence) {
                 if reply.0[0] == 0 {
-                    let error = GenericError::new(reply.0)?;
-                    return Ok(ReplyOrError::Error(error));
+                    return Ok(ReplyOrError::Error(reply.0));
                 } else {
                     return Ok(ReplyOrError::Reply(reply));
                 }
